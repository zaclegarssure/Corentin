--- conflicted
+++ resolved
@@ -30,16 +30,12 @@
     own: HashMap<Entity, Vec<CoroId>>,
 }
 
-<<<<<<< HEAD
 // SAFETY: This is safe because the only !Send and !Sync field (receiver) is only accessed
 // when calling run(), which is done in a single threaded context.
 unsafe impl Send for Executor {}
 unsafe impl Sync for Executor {}
 
-const ERR_WRONGAWAIT: &'static str = "A coroutine yielded without notifying the executor
-=======
 const ERR_WRONGAWAIT: &str = "A coroutine yielded without notifying the executor
->>>>>>> 63fc878b
 the reason. That is most likely because it awaits a
 future which is not part of this library.";
 
